//! Useful functionality for working with consumers.
//!
//! ## Obtaining Consumers
//!
//! The [SliceConsumer] consumes items into a given mutable slice.
//!
//! The [IntoVec] consumer consumes items into a `Vec` that grows to fit an arbitrary number of items. The [IntoVecFallible] consumer does the same, but reports memory allocation errors instead of panicking.
//!
//! ## Adaptors
//!
//! The [SyncToLocalNb] adaptor allows you to use a [`sync::Consumer`](crate::sync::Consumer) as a [`local_nb::Consumer`](crate::local_nb::Consumer).
//!
//! ## Development Helpers
//!
//! The [Invariant] adaptor wraps any consumer and makes it panic during tests when some client code violates the API contracts imposed by the consumer traits. In production builds, the wrapper does nothing and compiles away without any overhead. We recommend using this wrapper as an implementation detail of all custom consumers; all consumers in the ufotofu crate use this wrapper internally as well.
//!
<<<<<<< HEAD
//! The [Scramble] adaptor exists for testing purposes only; it turns a "sensible" pattern of `consume`, `bulk_consume` and `flush` calls into a much wilder (but still valid) pattern of method calls on the wrapped consumer. This is useful for testing corner-cases (you'd rarely write test code that flushes  multple times in succession by hand, for example). To generate the method call patterns, we recommed using a [fuzzer](https://rust-fuzz.github.io/book/introduction.html).
=======
//! The [Scramble] adaptor exists for testing purposes only; it turns a "sensible" pattern of `consume`, `bulk_consume` and `flush` calls into a much wilder (but still valid) pattern of method calls on the wrapped consumer. This is useful for testing corner-cases (you'd rarely write test code that flushes  multiple times in succession by hand, for example). To generate the method call patterns, we recommend using a [fuzzer](https://rust-fuzz.github.io/book/introduction.html).
>>>>>>> 88556a46

#[cfg(any(feature = "std", feature = "alloc"))]
mod into_vec;
#[cfg(any(feature = "std", feature = "alloc"))]
mod into_vec_fallible;

mod sync_to_local_nb;

mod invariant;
mod invariant_noop;
mod pipe_from_slice;
mod slice_consumer;

#[cfg(any(feature = "dev", doc))]
mod scramble;
#[cfg(any(feature = "dev", doc))]
mod test_consumer;

#[cfg(any(feature = "std", feature = "alloc"))]
pub use into_vec::IntoVec;
#[cfg(any(feature = "std", feature = "alloc"))]
pub use into_vec_fallible::{IntoVecError, IntoVecFallible};

<<<<<<< HEAD
pub use pipe_from_slice::*;
pub use slice_consumer::SliceConsumer;
=======
pub use slice_consumer::{SliceConsumer, SliceConsumerFullError};
>>>>>>> 88556a46

pub use sync_to_local_nb::SyncToLocalNb;

#[cfg(any(feature = "dev", doc))]
pub use scramble::{ConsumeOperations, Scramble};
#[cfg(any(feature = "dev", doc))]
pub use test_consumer::TestConsumer;

// During testing we use a wrapper which panics on invariant transgressions.
// The no-op version of the wrapper is used for production code compilation.
#[cfg(test)]
pub use invariant::Invariant;
#[cfg(not(test))]
pub use invariant_noop::Invariant;<|MERGE_RESOLUTION|>--- conflicted
+++ resolved
@@ -14,11 +14,7 @@
 //!
 //! The [Invariant] adaptor wraps any consumer and makes it panic during tests when some client code violates the API contracts imposed by the consumer traits. In production builds, the wrapper does nothing and compiles away without any overhead. We recommend using this wrapper as an implementation detail of all custom consumers; all consumers in the ufotofu crate use this wrapper internally as well.
 //!
-<<<<<<< HEAD
-//! The [Scramble] adaptor exists for testing purposes only; it turns a "sensible" pattern of `consume`, `bulk_consume` and `flush` calls into a much wilder (but still valid) pattern of method calls on the wrapped consumer. This is useful for testing corner-cases (you'd rarely write test code that flushes  multple times in succession by hand, for example). To generate the method call patterns, we recommed using a [fuzzer](https://rust-fuzz.github.io/book/introduction.html).
-=======
-//! The [Scramble] adaptor exists for testing purposes only; it turns a "sensible" pattern of `consume`, `bulk_consume` and `flush` calls into a much wilder (but still valid) pattern of method calls on the wrapped consumer. This is useful for testing corner-cases (you'd rarely write test code that flushes  multiple times in succession by hand, for example). To generate the method call patterns, we recommend using a [fuzzer](https://rust-fuzz.github.io/book/introduction.html).
->>>>>>> 88556a46
+//! The [Scramble] adaptor exists for testing purposes only; it turns a "sensible" pattern of `consume`, `bulk_consume` and `flush` calls into a much wilder (but still valid) pattern of method calls on the wrapped consumer. This is useful for testing corner-cases (you'd rarely write test code that flushes multiple times in succession by hand, for example). To generate the method call patterns, we recommend using a [fuzzer](https://rust-fuzz.github.io/book/introduction.html).
 
 #[cfg(any(feature = "std", feature = "alloc"))]
 mod into_vec;
@@ -42,12 +38,8 @@
 #[cfg(any(feature = "std", feature = "alloc"))]
 pub use into_vec_fallible::{IntoVecError, IntoVecFallible};
 
-<<<<<<< HEAD
 pub use pipe_from_slice::*;
-pub use slice_consumer::SliceConsumer;
-=======
-pub use slice_consumer::{SliceConsumer, SliceConsumerFullError};
->>>>>>> 88556a46
+pub use slice_consumer::*;
 
 pub use sync_to_local_nb::SyncToLocalNb;
 
