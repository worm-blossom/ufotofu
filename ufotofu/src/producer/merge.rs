use either::Either::{self, Right};

use futures::future::select;
use reusable_box_future::ReusableLocalBoxFuture;

use crate::Producer;

/// The [`Merge`] adaptor wraps two producers and interleaves their items, drops the first `Final` item, but forwards the first `Error`.
pub struct Merge<P1, P2, Item, Final, Error> {
    produce_future1:
<<<<<<< HEAD
        Option<ReusableLocalBoxFuture<(Result<Either<P1::Item, P1::Final>, P1::Error>, P1)>>,
    produce_future2:
        Option<ReusableLocalBoxFuture<(Result<Either<P2::Item, P2::Final>, P2::Error>, P2)>>,
=======
        Option<Pin<Box<dyn Future<Output = (Result<Either<Item, Final>, Error>, P1)>>>>,
    produce_future2:
        Option<Pin<Box<dyn Future<Output = (Result<Either<Item, Final>, Error>, P2)>>>>,
>>>>>>> e9f4fda8
}

impl<P1, P2, Item, Final, Error> Merge<P1, P2, Item, Final, Error>
where
    P1: Producer<Item = Item, Final = Final, Error = Error> + 'static,
    P2: Producer<Item = Item, Final = Final, Error = Error> + 'static,
    Item: 'static,
    Final: 'static,
    Error: 'static,
{
    /// Returns a producer which wraps two producers and interleaves their items, drops the first `Final` item, but forwards the first `Error`.
    pub fn new(mut p1: P1, mut p2: P2) -> Self {
        Merge {
            produce_future1: Some(ReusableLocalBoxFuture::new(async move {
                (p1.produce().await, p1)
            })),
            produce_future2: Some(ReusableLocalBoxFuture::new(async move {
                (p2.produce().await, p2)
            })),
        }
    }
}

impl<P1, P2, Item, Final, Error> Producer for Merge<P1, P2, Item, Final, Error>
where
    P1: Producer<Item = Item, Final = Final, Error = Error> + 'static,
    P2: Producer<Item = Item, Final = Final, Error = Error> + 'static,
    Item: 'static,
    Final: 'static,
    Error: 'static,
{
    type Item = Item;
    type Final = Final;
    type Error = Error;

    async fn produce(&mut self) -> Result<Either<Self::Item, Self::Final>, Self::Error> {
        loop {
            match (self.produce_future1.as_mut(), self.produce_future2.as_mut()) {
                (None, None) => {
                    panic!("Must not call produce after a producer emitted its final item")
                }
                (Some(fut), None) => {
                    let (result, mut p1) = (&mut *fut).await;
                    fut.set(async move { (p1.produce().await, p1) });
                    return result;
                }
                (None, Some(fut)) => {
                    let (result, mut p2) = (&mut *fut).await;
                    fut.set(async move { (p2.produce().await, p2) });
                    return result;
                }
                (Some(fut1), Some(fut2)) => match select(&mut *fut1, &mut *fut2).await {
                    futures::future::Either::Left(((result, mut p1), _fut2)) => {
                        fut1.set(async move { (p1.produce().await, p1) });
                        if let Ok(Right(_fin)) = result {
                            self.produce_future1 = None;
                            // continue to next iteration of the loop, i.e., ignore this final value
                        } else {
                            return result;
                        }
                    }
                    futures::future::Either::Right(((result, mut p2), _fut1)) => {
                        fut2.set(async move { (p2.produce().await, p2) });
                        if let Ok(Right(_fin)) = result {
                            self.produce_future2 = None;
                            // continue to next iteration of the loop, i.e., ignore this final value
                        } else {
                            return result;
                        }
                    }
                },
            }
        }
    }
}<|MERGE_RESOLUTION|>--- conflicted
+++ resolved
@@ -8,15 +8,9 @@
 /// The [`Merge`] adaptor wraps two producers and interleaves their items, drops the first `Final` item, but forwards the first `Error`.
 pub struct Merge<P1, P2, Item, Final, Error> {
     produce_future1:
-<<<<<<< HEAD
         Option<ReusableLocalBoxFuture<(Result<Either<P1::Item, P1::Final>, P1::Error>, P1)>>,
     produce_future2:
         Option<ReusableLocalBoxFuture<(Result<Either<P2::Item, P2::Final>, P2::Error>, P2)>>,
-=======
-        Option<Pin<Box<dyn Future<Output = (Result<Either<Item, Final>, Error>, P1)>>>>,
-    produce_future2:
-        Option<Pin<Box<dyn Future<Output = (Result<Either<Item, Final>, Error>, P2)>>>>,
->>>>>>> e9f4fda8
 }
 
 impl<P1, P2, Item, Final, Error> Merge<P1, P2, Item, Final, Error>
